#!/usr/bin/env python
"""
Access to local exposure archive.
"""

import os,shutil
import subprocess
import logging
import glob
from multiprocessing import cpu_count
from collections import OrderedDict as odict

import numpy as np
import fitsio
import pandas as pd

from archive.sispi import expnum2nite
from archive.utils import filename2nite,filename2expnum
from archive import DIRNAME,BASENAME
from archive.interruptible_pool import InterruptiblePool as Pool

LOCAL_PATHS = [
    '/data/des30.b/data/DTS/src',
    '/data/des40.b/data/DTS/src',
    '/data/des41.b/data/DTS/src',
    '/data/des51.b/data/DTS/src'
    ]

# Preference should be given to fist entry
BLISS_PATHS = [
    '/data/des61.b/data/BLISS',
    '/data/des60.b/data/BLISS',
    '/data/des50.b/data/BLISS',
    ]

FILE_INFO = odict([('expnum',int),('ccdnum',int),('band','S1'),
                   ('reqnum',int),('attnum',int),('compression','S5'),
                   ('filename',object),('path',object),('filetype',object)
                   ])
FILE_INFO_DTYPE = FILE_INFO.items()                  

FILE_TYPES = odict([
        ('immask', dict(suffix='immask.fits.fz')),
        ('fullcat',dict(suffix='fullcat.fits')),
        ('psfex',  dict(suffix='sextractorPSFEX.psf')),
        ('allzp',  dict(prefix='Merg_allZP_',suffix='.csv')),
        ])

<<<<<<< HEAD
def get_nites(path=None):
    if path: paths = [path]
    else: paths = LOCAL_PATHS
    files = []
    for p in paths:
        files += glob.glob(p+'/[0-9]*[0-9]/')
        files += glob.glob(p+'/[0-9]*[0-9]/')
    files = np.atleast_1d(files)
    files.sort()
    nite   = filename2nite(files)
    return np.rec.fromarrays([nite],names=['nite'])
                             
def get_inventory(path=None):
    if path: paths = [path] 
    else: paths = LOCAL_PATHS
=======

def get_inventory(paths=None):
    paths = np.atleast_1d(paths) if paths else LOCAL_PATHS
>>>>>>> bf757e7c
    files = []
    # TODO: multiprocessing?
    for p in paths:
        files += glob.glob(p+'/[0-9]*[0-9]/DECam_[0-9]*[0-9].fits.fz')
        files += glob.glob(p+'/[0-9]*[0-9]/src/DECam_[0-9]*[0-9].fits.fz')
    files = np.atleast_1d(files)
    files.sort()
    nite   = filename2nite(files)
    expnum = filename2expnum(files)
    #data = np.array(files)
    #data = np.sort(data)
    #base,sep,exp = np.char.rpartition(data,'/').T
    #nite = np.char.rpartition(base,'/')[:,-1].astype(int)
    #expnum = np.char.partition(np.char.rpartition(exp,'_')[:,-1],'.')[:,0].astype(int)
    return np.rec.fromarrays([files, nite, expnum],
                             names=['filename','nite','expnum'])

def get_path(expnum, nite=None, paths=None):
    if nite is None:
        nite = expnum2nite(expnum)

    PATHS = np.atleast_1d(paths) if paths else LOCAL_PATHS
    for arch in PATHS:
        filename = os.path.join(arch,DIRNAME,BASENAME)
        filename = filename.format(nite=nite,expnum=expnum)
        logging.debug("Looking for: %s"%filename)
        if os.path.exists(filename):
            return filename
        filename = os.path.join(arch,DIRNAME,'src',BASENAME)
        filename = filename.format(nite=nite,expnum=expnum)
        logging.debug("Looking for: %s"%filename)
        if os.path.exists(filename):
            return os.path.abspath(filename)
    msg = "Exposure not found locally: %s\n%s"%(expnum,filename)
    raise Exception(msg)

def copy_exposure(expnum,outfile=None,paths=None):
    if not outfile: outfile = '.'
    path = get_path(expnum,paths=paths)
    cmd = 'cp {} {}'.format(path,outfile)
    logging.info(cmd)
    subprocess.check_call(cmd,shell=True)
    #shutil.copy(path,outfile)
    return outfile

def link_exposure(expnum,outfile=None,paths=None):
    path = get_path(expnum,paths=paths)
    if not outfile: 
        outfile = os.path.basename(path)
    cmd = 'ln -s {} {}'.format(path,outfile)
    logging.info(cmd)
    subprocess.check_call(cmd,shell=True)
    #os.symlink(path,outfile)
    return outfile

def read_header(kwargs):
    """Wrapper around fitsio.read_header to work with Pool.map"""
    # Only compatible with python 2
    # https://stackoverflow.com/a/6062799/4075339
    try:
        return fitsio.read_header(**kwargs)
    except Exception as e:
        raise type(e)(e.message + kwargs.get('filename',''))

def read_exposure_headers(expnums, multiproc=False):
    if np.isscalar(expnums):
        expnums = [expnums]

    filepaths = [get_path(e) for e in expnums]
    kwargs = [dict(filename=f) for f in filepaths]
    if multiproc:
        p = Pool(processes=cpu_count()-2, maxtasksperchild=10)
        headers = p.map(read_header,kwargs)
        p.close()
        del p
    else:
        headers = map(read_header,kwargs)

    # Add the filename
    #filenames = np.char.rpartition(filepaths,'/')[:,-1]
    inv = parse_reduced_filepath(filepaths)
    for i,h in enumerate(headers):
        h['FILEPATH'] = filepaths[i]
        h['FILENAME'] = inv['filename'][i]

    return headers

def read_image_headers(filepaths, multiproc=False):
    #if np.isscalar(expnums):
    #    expnums = [expnums]
    # 
    #filepaths=get_image_files(expnum=expnums)

    filepaths = np.atleast_1d(filepaths).astype(str, copy=False)
    kwargs = [dict(filename=f,ext='SCI') for f in filepaths]
    if multiproc:
        p = Pool(processes=cpu_count()-2, maxtasksperchild=10)
        headers = p.map(read_header,kwargs)
        p.close()
        del p
    else:
        headers = map(read_header,kwargs)

    # Add the filename
    #filenames = np.char.rpartition(filepaths,'/')[:,-1]
    inv = parse_reduced_filepath(filepaths)
    for i,h in enumerate(headers):
        h['FILEPATH'] = filepaths[i]
        h['FILENAME'] = inv['filename'][i]

    return headers

#def get_exposure_header_info(expnums):
#    headers = read_exposure_headers(expnums)
#    df = pd.DataFrame.from_records(headers)
#    return df.to_records(index=False)

def get_reduced_exposure_paths(multiproc=False,paths=None):
    """ Get the paths to reduced exposures. """
    chunkdir = '[0-9]*00'
    expdir   = '[0-9]*[0-9]'

    PATHS = np.atleast_1d(paths) if paths else BLISS_PATHS
    path = [os.path.join(p,chunkdir,expdir) for p in PATHS]
    if multiproc:
        p = Pool(processes=2, maxtasksperchild=10)
        filepaths = p.map(glob.glob,path)
        p.close()
        del p
    else:
        filepaths = map(glob.glob,path)

    #filepaths = np.array(filepaths).flatten()
    filepaths = np.concatenate(filepaths)

    expnums=np.char.rpartition(np.char.rstrip(filepaths,'/'),'/')[:,-1].astype(int)
    inv = np.rec.fromarrays([filepaths, expnums],names=['filepath','expnum'])

    # Prefer first paths in BLISS_PATHS
    uexp,idx = np.unique(inv['expnum'],return_index=True)
    return inv[idx]

def get_reduced_files(expnum=None, prefix='', suffix='immask.fits.fz',
                      multiproc=False, paths=None):
    """ 
    Get the path to reduced files matching the pattern:
      '%{prefix}D00[0-9]*{suffix}'

    Parameters:
    -----------
    expnum : specific expnum(s) to search
    prefix : file basename prefix
    suffix : file basename suffix

    Returns:
    --------
    files  : sorted array of filepaths
    """
    inv = get_reduced_exposure_paths(multiproc=multiproc,paths=paths)

    expnum = np.atleast_1d(expnum)
    if not (len(expnum)==0 or expnum[0]==None):
        if np.any(~np.in1d(expnum,inv['expnum'])):
            msg = "Exposure(s) not found:\n"
            msg += str(expnum[~np.in1d(expnum,inv['expnum'])])
            logging.warn(msg)

        df = pd.DataFrame({'expnum':expnum})
        m = df.merge(pd.DataFrame(inv),on='expnum')
        expdir = m['filepath'].values.astype(str)
    else:
        expnum = inv['expnum']
        expdir = inv['filepath']

    regex = '%sD00[0-9]*%s'%(prefix,suffix)
    path = np.char.add(expdir,'/'+regex)

    args = zip(range(len(expdir)),expdir)
    if multiproc:
        nproc = cpu_count()-2 if isinstance(multiproc,bool) else multiproc
        p = Pool(processes=nproc, maxtasksperchild=10)
        filepaths = p.map(glob.glob,path)
        p.close()
        del p
    else:
        filepaths = map(glob.glob,path)

    filepaths = np.concatenate(filepaths)
    filepaths.sort()
    return filepaths

def get_catalog_files(**kwargs):
    kwargs.update(FILE_TYPES['fullcat'])
    return get_reduced_files(**kwargs)

def get_image_files(**kwargs):
    kwargs.update(FILE_TYPES['immask'])
    return get_reduced_files(**kwargs)

def get_psfex_files(**kwargs):
    kwargs.update(FILE_TYPES['psfex'])
    return get_reduced_files(**kwargs)

def get_zeropoint_files(**kwargs):
    kwargs.update(FILE_TYPES['allzp'])
    return get_reduced_files(**kwargs)

def fill_file_info(array, **kwargs):
    """Fill the columns of a file info array from a list of kwargs"""
    names = np.array(array.dtype.names)
    keys = kwargs.keys()
    match = np.in1d(names,keys)
    if not np.all(match):
        msg = "Unmatched columns:\n  %s"%(names[~match])
        raise ValueError(msg)

    for key,val in kwargs.items():
        array[key] = val

    # Should/can we cast the object fields to strings?


def parse_reduced_filepath(filepath):
    """Parse a reducted filepath into path,filename,compression.
    
    Parameters:
    -----------
    filepath : full path to file

    Returns:
    --------
    out : array with 'path','filename','compression'
    """
    keys = ['path','filename','compression']
    dtype = [(k,v) for k,v in FILE_INFO.items() if k in keys]
    out = np.recarray(len(filepath),dtype=dtype)

    filepath = np.atleast_1d(filepath).astype('str',copy=False)
    path,sep,basename = np.char.rpartition(filepath,'/').T
    compress = np.where(np.char.endswith(basename,'.fz'),'.fz','')
    filename = np.char.partition(basename,'.fz')[:,0]
    fill_file_info(out,path=path,filename=filename,compression=compress)
    return out

def parse_standard_file(filepath,out=None):
    """Parse the standard reduced filenames of the type:
      'D%(expnum)08d_%(band)s_%(ccdnum)02d_r%(reqnum)ip%(attnum)_*.fits.fz'
    """
    #filename = np.atleast_1d(filename)
    #path,sep,basename = np.char.rpartition(filename,'/').T
    #compress = np.where(np.char.endswith(basename,'.fz'),'.fz','')
    #fname = np.char.rstrip(basename,'.fz')
    
    fname = parse_reduced_filepath(filepath)
    stripped = np.char.lstrip(fname['filename'].astype(str,copy=False),'D')
    expnum,band,ccdnum,reqatt,ftype=np.vstack(np.char.split(stripped,'_',4)).T
    ftype = np.char.partition(ftype,'.')[:,0]
    reqnum,attnum=np.char.partition(np.char.lstrip(reqatt,'r'),'p')[:,[0,2]].T

    if out is None:
        out = np.recarray(len(filepath),dtype=FILE_INFO_DTYPE)

    fill_file_info(out, expnum=expnum, ccdnum=ccdnum, band=band, reqnum=reqnum,
                   attnum=attnum, filename=fname['filename'], 
                   path=fname['path'], filetype=ftype,
                   compression=fname['compression'])

    return out

def parse_zeropoint_file(filepath,out=None):
    """Parse the zeropoint reduced filenames of the type:
      'Merg_allZP_D%(expnum)08d_r%(reqnum)ip%(attnum).csv'
    """
    #filename = np.atleast_1d(filename)
    #path,sep,basename = np.char.rpartition(filename,'/').T
    #compress = ''
    #fname = basename

    fname = parse_reduced_filepath(filepath)
    stripped = np.char.rstrip(np.char.lstrip(fname['filename'].astype(str,copy=False),'Merg_allZP_D'),'.csv')
    expnum,reqatt=np.vstack(np.char.split(stripped,'_',1)).T
    ccdnum,band = -1,''
    ftype = 'allzp'
    reqnum,attnum=np.char.partition(np.char.lstrip(reqatt,'r'),'p')[:,[0,2]].T

    if out is None:
        out = np.recarray(len(filepath),dtype=FILE_INFO_DTYPE)

    fill_file_info(out, expnum=expnum, ccdnum=ccdnum, band=band, reqnum=reqnum,
                   attnum=attnum, filename=fname['filename'], 
                   path=fname['path'], filetype=ftype,
                   compression=fname['compression'])

    return out

def parse_psfex_file(filepath,out=None):
    """Parse the psfex reduced filenames of the type:
      'D%(expnum)08d_%(band)s_%(ccdnum)02d_r%(reqnum)ip%(attnum)_sextractorPSFEX.psf'
    """
    #filename = np.atleast_1d(filename)
    #path,sep,basename = np.char.rpartition(filename,'/').T
    #compress = ''
    #fname = basename

    fname = parse_reduced_filepath(filepath)
    stripped = np.char.lstrip(fname['filename'].astype(str,copy=False),'D')
    expnum,band,ccdnum,reqatt,ftype=np.vstack(np.char.split(stripped,'_',4)).T
    ftype = 'psfex'
    reqnum,attnum=np.char.partition(np.char.lstrip(reqatt,'r'),'p')[:,[0,2]].T

    if out is None:
        out = np.recarray(len(filepath),dtype=FILE_INFO_DTYPE)

    fill_file_info(out, expnum=expnum, ccdnum=ccdnum, band=band, reqnum=reqnum,
                   attnum=attnum, filename=fname['filename'], 
                   path=fname['path'], filetype=ftype,
                   compression=fname['compression'])

    return out


def parse_reduced_file(filename,out=None):
    """Convert reduced filename to expnum, ccdnum, reqnum, attnum.
    
    Parameters:
    -----------
    filename: String or array of strings that describe the filepath

    Returns:
    --------
    ret :  Record array of file info
    """
    scalar = np.isscalar(filename)
    filename = np.atleast_1d(filename)

    filename = filename.astype(str,copy=False)
    #if not filename.dtype.char == 'S':
    #    dtype = 'S%i'%(len(max(filename, key=len)))
    #    filename = filename.astype(dtype)

    bad = ~(np.char.endswith(filename,'.fz')|
            np.char.endswith(filename,'.fits')|
            np.char.endswith(filename,'.csv')|
            np.char.endswith(filename,'.psf')
            )
    if np.any(bad):
        msg = "Invalid file extension:"
        msg += str(filename[bad])
        raise ValueError(msg)

    if out is None: 
        out = np.recarray(len(filename),dtype=FILE_INFO_DTYPE)

    path,sep,basename = np.char.rpartition(filename,'/').T

    idx = np.arange(len(basename),dtype=int)
    zp_idx = np.where(np.char.startswith(basename,'Merg'))[0]
    psf_idx = np.where(np.char.endswith(basename,'.psf'))[0]
    other_idx = np.where(~np.in1d(idx,np.concatenate([zp_idx,psf_idx])))[0]

    if len(zp_idx):
        out[zp_idx] = parse_zeropoint_file(filename[zp_idx])
    if len(psf_idx):
        out[psf_idx] = parse_psfex_file(filename[psf_idx])
    if len(other_idx):
        out[other_idx] = parse_standard_file(filename[other_idx])

    if scalar:
        return out[0]
    return out

if __name__ == "__main__":
    import argparse
    description = __doc__
    parser = argparse.ArgumentParser(description=description)
    args = parser.parse_args()

    print get_path(375389)<|MERGE_RESOLUTION|>--- conflicted
+++ resolved
@@ -46,7 +46,6 @@
         ('allzp',  dict(prefix='Merg_allZP_',suffix='.csv')),
         ])
 
-<<<<<<< HEAD
 def get_nites(path=None):
     if path: paths = [path]
     else: paths = LOCAL_PATHS
@@ -59,14 +58,8 @@
     nite   = filename2nite(files)
     return np.rec.fromarrays([nite],names=['nite'])
                              
-def get_inventory(path=None):
-    if path: paths = [path] 
-    else: paths = LOCAL_PATHS
-=======
-
 def get_inventory(paths=None):
     paths = np.atleast_1d(paths) if paths else LOCAL_PATHS
->>>>>>> bf757e7c
     files = []
     # TODO: multiprocessing?
     for p in paths:
