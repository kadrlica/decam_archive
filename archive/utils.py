#!/usr/bin/env python
"""
Some utility functions
"""
__author__ = "Alex Drlica-Wagner"

import os.path
from datetime import timedelta
import warnings
<<<<<<< HEAD
import logging
=======
import errno    
>>>>>>> 87ba9928

import numpy as np
import pandas as pd
import healpy as hp

def date2nite(date, exact=True):
    """ Convert a date string or datetime (array) into an integer nite.

    Parameters:
    -----------
    date : Input date (string or array).
    exact: If only day specified in 'date', assume it is the nite
    
    Returns:
    --------
    nite: Return nite (integer or array).
    """
    scalar = np.isscalar(date)
    date = pd.DatetimeIndex(np.atleast_1d(date))

    try:
        # Date does not have a timezone
        utc = date.tz_localize('UTC')
    except:
        # Date already has a timezone
        utc = date.tz_convert('UTC')
        
    nite = (utc - timedelta(hours=12)).strftime('%Y%m%d')

    # If only the day was specified, assume the user meant it as the nite
    if exact:
        exact = (utc == utc.normalize())
        nite[exact] = utc[exact].strftime('%Y%m%d')

    # Convert to integer
    nite = nite.astype(int)

    if scalar:
        return np.asscalar(nite)
    return nite

def filename2expnum(filename):
    """Convert filename to exposure number.
    
    Parameters:
    -----------
    filename: String(s) of the form 'DECam_%(expnum)08d.fits.fz'
    
    Returns:
    expnum :  Exposure number(s) extracted from filename.
    """
    scalar = np.isscalar(filename)
    filename = np.atleast_1d(filename)

    if not filename.dtype.char == 'S':
        dtype = 'S%i'%(len(max(filename, key=len)))
        filename = filename.astype(dtype)

    bad = ~(np.char.endswith(filename,'.fits.fz')|
            np.char.endswith(filename,'.fits'))
    if np.any(bad):
        msg = "Invalid file extension:"
        msg += str(filename[bad])
        raise ValueError(msg)

    basenames = np.char.rpartition(filename,'/')[:,-1]
    splitexts = np.char.strip(basenames,'.fits.fz')
    expnum = np.char.rpartition(splitexts,'_')[:,-1].astype(int)

    bad = (expnum < int(1e5)) | (expnum > int(1e8))
    if np.any(bad):
        msg = "Invalid exposure number:"
        msg += str(filename[bad])
        raise ValueError(msg)

    if scalar:
        return np.asscalar(expnum)
    return expnum

def get_datadir():
    from os.path import dirname, abspath
    return os.path.join(dirname(abspath(__file__)),'data')

def filename2nite(filename):
    """Convert filename to exposure number.
    
    Parameters:
    -----------
    filename: Paths(s) of the form:
              '<...>/%(nite)08i/DECam_%(expnum)08d.fits.fz'
              '<...>/%(nite)08i/src/DECam_%(expnum)08d.fits.fz'
    
    Returns:
    nite :  Nite extracted from filename.
    """

    scalar = np.isscalar(filename)
    filename = np.atleast_1d(filename)

    # It would be good to do more sanity checks...
    bad = (np.char.count(filename,'/') < 2)
    if np.any(bad):
        msg = 'Invalid path:'
        msg += str(filename[bad])
        raise ValueError(msg)

    base = np.char.rpartition(filename,'/')[:,0]
    base = np.char.rstrip(base,'/src')
    nite = np.char.rpartition(base,'/')[:,-1].astype(int)

    bad = (nite < 20120000) | (nite > 20500000)
    if np.any(bad):
        msg = 'Skipping invalid nite value:'
        msg += str(filename[bad])
        warnings.warn(msg)
    
    if scalar:
        return np.asscalar(nite)
    return nite


def phi2lon(phi): return np.degrees(phi)
def lon2phi(lon): return np.radians(lon)

def theta2lat(theta): return 90. - np.degrees(theta)
def lat2theta(lat): return np.radians(90. - lat)

def pix2ang(nside, pix):
    """
    Return (lon, lat) in degrees instead of (theta, phi) in radians
    """
    theta, phi =  hp.pix2ang(nside, pix)
    lon = phi2lon(phi)
    lat = theta2lat(theta)
    return lon, lat

def ang2pix(nside, lon, lat):
    """
    Input (lon, lat) in degrees instead of (theta, phi) in radians
    """
    theta = np.radians(90. - lat)
    phi = np.radians(lon)
    return hp.ang2pix(nside, theta, phi)

<<<<<<< HEAD
def retry(cmd, retry=25):
    for i in range(retry):
        try:
            now = datetime.now().strftime('%Y-%m-%d %H:%M:%S')
            logging.info("\n--%s-- Attempt %i..."%(now,i+1))
            return subprocess.check_call(cmd,shell=True)
        except Exception, e:
            logging.warning(e)
            sleep = i*30
            logging.info("Sleeping %is..."%sleep)
            time.sleep(sleep)
    else:
        raise Exception("Failed to execute command.")

=======
def mkdir(path):
    # https://stackoverflow.com/a/600612/4075339
    try:
        os.makedirs(path)
    except OSError as exc:  # Python >2.5
        if exc.errno == errno.EEXIST and os.path.isdir(path):
            pass
        else:
            raise
    return path
>>>>>>> 87ba9928
<|MERGE_RESOLUTION|>--- conflicted
+++ resolved
@@ -7,11 +7,8 @@
 import os.path
 from datetime import timedelta
 import warnings
-<<<<<<< HEAD
 import logging
-=======
 import errno    
->>>>>>> 87ba9928
 
 import numpy as np
 import pandas as pd
@@ -156,7 +153,6 @@
     phi = np.radians(lon)
     return hp.ang2pix(nside, theta, phi)
 
-<<<<<<< HEAD
 def retry(cmd, retry=25):
     for i in range(retry):
         try:
@@ -171,7 +167,6 @@
     else:
         raise Exception("Failed to execute command.")
 
-=======
 def mkdir(path):
     # https://stackoverflow.com/a/600612/4075339
     try:
@@ -181,5 +176,4 @@
             pass
         else:
             raise
-    return path
->>>>>>> 87ba9928
+    return path