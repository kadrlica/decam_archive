#!/usr/bin/env python
"""
Interface to NOAO data archive.

http://archive.noao.edu/search/query
"""

import os
import re
from datetime import date, datetime, timedelta
from dateutil.parser import parse as dateparse
import time
import subprocess
import logging
import requests
from io import StringIO, BytesIO

import numpy as np
import numpy.lib.recfunctions as recfuncs
import astropy.io.votable as vot

<<<<<<< HEAD
from archive.utils import date2nite, filename2expnum, retry
=======
from archive.utils import date2nite, filename2expnum, get_datadir
>>>>>>> 87ba9928

#NOAO_URL = "http://archive.noao.edu/search/"
#--AND (start_date >= '2012-11-01') -- Start of SV

NOAO_URL = "http://archive1.dm.noao.edu/search/"
NOAO_QUERY = """
SELECT {columns}
FROM voi.siap 
WHERE (telescope = 'ct4m' AND instrument = 'decam')
AND (proctype = 'RAW' AND obstype = 'object')
AND (start_date >= '{tstart:%Y-%m-%d}')
AND ( (release_date between '{tstart:%Y-%m-%d}' and '{tstop:%Y-%m-%d}') {propids})
AND left(filter, 1) in ({filters})
AND exposure >= {exptime}
AND dtacqnam like '%DECam_{expnum}.fits.fz'
ORDER BY date_obs ASC LIMIT {limit}
"""

NOAO_EXPNUM_QUERY = """
SELECT {columns}
FROM voi.siap 
WHERE (telescope = 'ct4m' AND instrument = 'decam')
AND dtacqnam like '%DECam_{expnum}.fits.fz'
ORDER BY date_obs ASC LIMIT {limit}
"""

NOAO_CURL = "curl {certificate} -k --show-error --retry 0 --output {outfile} {url}"
NOAO_WGET = "wget {certificate} -t 50 --retry-connrefused --waitretry 30 --progress=dot -e dotbytes=4M --timeout 30 -O {outfile} {url} || rm -f {outfile}"

# An NOAO SSL certificate can be generated here:
# https://portal-nvo-tmp.noao.edu/home/contrib
# https://archive.noao.edu/security/get_user_certificate
# Add to wget with `--certificate {cert}`
# Expires every two weeks...
# Make sure certificate not world readable:
# > chmod go-r {cert}
CERTDIR='/data/des51.b/data/DTS/src/decam_archive/certificates'
NOAO_CERT = os.path.join(CERTDIR,'drlicawagnera-20200130.cert')

# Corrupted or otherwise bad exposures that shouldn't be downloaded
BLACKLIST = np.loadtxt(os.path.join(get_datadir(),'blacklist.txt'))

# My propids
PROPIDS = (
    #'2016A-0196', # SOAR RR Lyrae (Kathy)
    '2016A-0366', # MagLiteS-I
    #'2016B-0140', # SOAR RR Lyrae (Kathy)
    '2017A-0260', # BLISS-I
    '2017A-0388', # DERosita (Alfredo)
    '2017A-0913', # Luidhy
    '2018A-0242', # MagLiteS-II
    '2018A-0273', # PALS
    '2018A-0386', # DERosita (Alfredo)
    '2018A-0914', # BLINK
    '2019A-0240', # IceCube
    '2019A-0272', # DeRosita (Alfredo)
    '2019A-0305', # DELVE
    '2019B-0323', # DeRosita (Alfredo)
    '2019A-0235', # DES GW
    '2019B-0353', # Andreoni GW
    '2019B-0371', # Soares-Santos GW
    '2019B-0372', # Soares-Santos GW
    '2019B-1014', # Felipe Olivares
    '2020A-0399', # DeRositas (Alfredo)
    '2020A-0908', # Felipe Olivares
    '2020A-0238', # RRL (Martinez-Vazquez)
    )

def get_noao_query(**kwargs):
    kwargs = get_noao_query_kwargs(**kwargs)
    return NOAO_QUERY.format(**kwargs)

def get_noao_query_kwargs(**kwargs):
    """
    Get the NOAO download query.
    """
    # Some columns are required
    required = [
        'reference', 
        'release_date', 
        'start_date', 
        'filesize', 
        'dtpropid', 
        'md5sum',
        'noao_id' # only required when logged in
    ]
    # Start of DECam is '2012-11-01', but due to query limits, start later
    defaults = dict(tstart=dateparse('2017-01-01'), 
                    tstop=date.today() - timedelta(1),
                    exptime=30,filters=('u','g','r','i','z','Y'),
                    limit=250000,expnum='%',
                    propids=PROPIDS
                    )
                  

    defaults['columns'] = [
        'reference', 
        'release_date', 
        'start_date', 
        'date_obs', 
        'instrument', 
        'ra', 
        'dec', 
        'filter', 
        'exposure', 
        'obstype', 
        'proctype', 
        'dtacqnam AS original_file', 
        'reference AS archive_file',
        'filesize',
        ]

    for k,v in defaults.items():
        kwargs.setdefault(k,v)

    kwargs['columns'] = map(str.lower,kwargs['columns'])
    kwargs['columns'] += [c for c in required if c not in kwargs['columns']]

    kwargs['tstart'] = dateparse(str(kwargs['tstart']))
    kwargs['tstop']  = dateparse(str(kwargs['tstop']))

    if not isinstance(kwargs['columns'],basestring):
        kwargs['columns'] = ','.join(kwargs['columns'])
    if not isinstance(kwargs['filters'],basestring):
        kwargs['filters'] = ','.join(["'%s'"%f for f in kwargs['filters']])
    if isinstance(kwargs['expnum'],int):
        kwargs['expnum'] = '{expnum:08d}'.format(**kwargs)

    if not kwargs['propids']: 
        kwargs['propids'] = ''
    else:
        if not isinstance(kwargs['propids'],basestring):
            kwargs['propids'] = ','.join(["'%s'"%p for p in kwargs['propids']])
        kwargs['propids'] = 'OR dtpropid in (%s)'%(kwargs['propids'])

    return kwargs

def get_csrf_token(session, url=None):
    #http://archive1.dm.noao.edu/search/query
    if not url: url = os.path.join(NOAO_URL,'query')
    logging.debug(url)
    response = session.get(url)
    pattern = 'meta content="(.*)" name="csrf-token"'
    token = re.search(pattern,str(response.content)).group(1)
    return token

def get_certificate(username=None,password=None):
    if username is None or password is None:
        cert = None
    # Actually get the certificate...
    raise Exception('Automated certificate retrieval not implemented')
    return cert

def request_votable(query=None):
    """
    Get the inventory of NOAO exposures
    """
    if logging.getLogger().getEffectiveLevel <= logging.DEBUG:
        import httplib
        #httplib.HTTPConnection.debuglevel = 2
        httplib.HTTPConnection.debuglevel = 1

    session = requests.session()
    headers = {'X-CSRF-Token':get_csrf_token(session)} #token

    ### Set the session by hand (for debugging)
    #headers = {'X-CSRF-Token' : "XXXXXXXXXXXXXXXXXXXXXXXXXXXXXXXXXXXXXXXXXXXX"}
    #cookies = {"_session_id":"XXXXXXXXXXXXXXXXXXXXXXXXXXXXXXXX"}
    #session.cookies = requests.utils.cookiejar_from_dict(cookies)

    logging.debug('\n')
    for k,v in headers.items():
        logging.debug('%s: %s'%(k,v))
    logging.debug('Cookies:')
    for k,v in session.cookies.items():
        logging.debug('  %s: %s'%(k,v))
    logging.debug('\n')

    # Setup the query content to get VOTable
    #http://archive1.dm.noao.edu/search/query_content
    url = os.path.join(NOAO_URL,'query_content')
    logging.debug(url)
    response = session.get(url,headers=headers)
    response.raise_for_status()
    #logging.debug(response.text)

    if not query: query = get_noao_query()
    logging.debug('\n'+query)

    #http://archive1.dm.noao.edu/search/send_advanced_query
    url = os.path.join(NOAO_URL,'send_advanced_query')
    body = dict(reset_datagrid='true',advanced_sql=query)
    logging.debug(url)
    #logging.debug(session.get(url,headers=headers).text)
    response = session.post(url,data=body,headers=headers)
    logging.debug(response.text)
    response.raise_for_status()
 
    logging.debug('\n %s %s \n'%(response.status_code, response.text))

    #http://archive1.dm.noao.edu/search/records_as_votable
    url = os.path.join(NOAO_URL,"records_as_votable")
    params = dict(sort_key='date_obs',sort_order='ASC',
                  coords_format='decimal_degrees',datagrid_name='All',
                  all_rows='true')
    logging.debug(url)
    response = session.get(url,params=params,headers=headers)
    response.raise_for_status()

    logging.info('GET VOTable with %s lines'%len(response.content.split('/n')))
    return response.content

def get_votable(query):
    """ Get the VOTable from NOAO. """
    data = request_votable(query)
    
    fileobj = BytesIO()
    fileobj.write(data)
    votable = vot.parse_single_table(fileobj)
    logging.info("Parsed VOTable with %i rows"%len(votable.array))

    return votable

def download_votable(outfile, query=None, **kwargs):
    """ Download the inventory of NOAO exposures. """
    base,ext = os.path.splitext(outfile)

    if ext == '.npy':
        votable = get_votable(query)
        np.save(outfile,vot2npy(votable))
    else:
        votable = request_votable(query)
        with open(outfile,'w') as out:
            out.write(votable)
    return outfile

def load_votable(votable):
    if isinstance(votable,basestring):
        base,ext = os.path.splitext(votable)
        if ext in ('.npy'):
            votable = np.load(votable)
        if ext in ('.vot'):
            votable = vot.parse_single_table(votable)
    return vot2npy(votable)

def create_expnum(data):
    """Convert original file name to exposure number"""
    if not len(data): return np.array([],dtype=int)
    col = 'original_file'
    return filename2expnum(data[col].data)

def create_nite_safe(data):
    """Convert 'date_obs' to nite. This is safer (using one
    'date2nite' converter) but slower option."""
    col = 'date_obs'
    return date2nite(data[col])

def create_nite_fast(data):
    """Convert 'start_date' to 'nite'. This is the faster option since
    it relies on NOAO to calculate the nite as 'start_date'."""
    if not len(data): return np.array([],dtype='S8')
    col = 'start_date'
    dtype ='S%i'%(len(max(data[col], key=len)))
    nite = data[col].data.astype(dtype)
    nite = np.char.replace(nite,'-','')
    return nite

create_nite = create_nite_fast

def vot2npy(votable):
    if isinstance(votable, np.ndarray):
        return votable

    data = votable.array
    expnum = create_expnum(data)
    nite = create_nite(data)
    out = np.empty(len(data),dtype=data.dtype.descr+[('expnum',int),('nite',int)])
    out[:] = data[:]
    out['expnum'] = expnum
    out['nite'] = nite
    return out

def match_expnum(expnum,votable=None):
    if not votable: 
        query=get_noao_query(expnum=expnum)
        votable = get_votable(query=query)

    data = load_votable(votable)
    
    match = np.where(data['expnum'] == expnum)[0]
    if len(match) == 0 or len(match) > 1:
        msg = "No unique match to exposure: %s"%expnum
        raise Exception(msg)

    return data[match[0]]

def get_file_url(expnum,votable=None):
    return match_expnum(expnum,votable)['reference']

get_path = get_file_url


def download_exposure(expnum,outfile=None,votable=None,certificate=None):
    if certificate is None: certificate=NOAO_CERT 
        
    if np.in1d(expnum,BLACKLIST).sum():
        msg = "Blacklisted exposure: %i"%expnum
        raise Exception(msg)

    data = match_expnum(expnum,votable)
    path = data['reference']
    origsize = data['filesize']

    # If the release date is after today, then must be restricted
    release = dateparse(data['release_date'])
    today = datetime.today()
    if release > today:
        logging.info("Future release date; attempting secure download")
        path = path.replace('http:','https:').replace(':7003',':7503')

    if certificate:
        mtime = datetime.fromtimestamp(os.path.getmtime(certificate))
        msg = "Using certificate: %s"%os.path.basename(certificate)
        msg += " (%s hours old)"%(str(today-mtime)[:-13])
        logging.info(msg)

    if not outfile:
        outfile = 'DECam_{expnum:08d}.fits.fz'.format(expnum=expnum)

    tool = 'curl'
    if tool == 'wget':
        cert = '--certificate %s'%certificate if certificate else ''
        #cert = '--certificate %s'%(certificate if certificate else NOAO_CERT)
        cmd = NOAO_WGET
    elif tool == 'curl':
        cert = '--cert %s'%certificate if certificate else ''
        #cert = '--cert %s'%(certificate if certificate else NOAO_CERT)
        cmd = NOAO_CURL
    cmd = cmd.format(url=path,outfile=outfile,certificate=cert)

    logging.info(cmd)
    retry(cmd,retry=3)
             
    # Check the file size (might be unnecessary with wget)
    filesize = os.path.getsize(outfile)
    if origsize != filesize:
        msg = "Filesize does not match: [%i/%i]."%(filesize,origsize)
        os.remove(outfile)
        raise Exception(msg)
    logging.debug("Filesize: %s MB"%(filesize//1024**2))
    return outfile

copy_exposure = download_exposure
    

if __name__ == "__main__":
    from parser import Parser
    description = "Interface to NOAO data archive"
    parser = Parser(description=description)
    args = parser.parse_args()

    votable = 'test.vot'
    query = get_noao_query()
    print query
    print download_votable(votable,get_noao_query())
    
    print match_expnum(335589,votable)['reference']
    download_exposure(335589)
    <|MERGE_RESOLUTION|>--- conflicted
+++ resolved
@@ -19,11 +19,7 @@
 import numpy.lib.recfunctions as recfuncs
 import astropy.io.votable as vot
 
-<<<<<<< HEAD
-from archive.utils import date2nite, filename2expnum, retry
-=======
-from archive.utils import date2nite, filename2expnum, get_datadir
->>>>>>> 87ba9928
+from archive.utils import date2nite, filename2expnum, retry, get_datadir
 
 #NOAO_URL = "http://archive.noao.edu/search/"
 #--AND (start_date >= '2012-11-01') -- Start of SV
